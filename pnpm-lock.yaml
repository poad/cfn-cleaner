--- conflicted
+++ resolved
@@ -1522,13 +1522,10 @@
     resolution: {integrity: sha512-+bT2uH4E5LGE7h/n3evcS/sQlJXCpIp6ym8OWJ5eV6+67Dsql/LaaT7qJBAt2rzfoa/5QBGBhxDix1dMt2kQKQ==}
     engines: {node: '>= 0.8.0'}
 
-<<<<<<< HEAD
-=======
   local-pkg@0.5.1:
     resolution: {integrity: sha512-9rrA30MRRP3gBD3HTGnC6cDFpaE1kVDWxWgqWJUN0RvDNAo+Nz/9GxB+nHOH0ifbVFy0hSA1V6vFDvnx54lTEQ==}
     engines: {node: '>=14'}
 
->>>>>>> 22f01600
   locate-path@6.0.0:
     resolution: {integrity: sha512-iPZK6eYjbxRu3uB4/WZ3EsEIMJFMqAoopl3R+zuq0UjcAm/MO6KCweDgPfP3elTztoKP3KtnVHxTn2NHBSDVUw==}
     engines: {node: '>=10'}
@@ -3940,14 +3937,11 @@
       prelude-ls: 1.2.1
       type-check: 0.4.0
 
-<<<<<<< HEAD
-=======
   local-pkg@0.5.1:
     dependencies:
       mlly: 1.7.3
       pkg-types: 1.2.1
 
->>>>>>> 22f01600
   locate-path@6.0.0:
     dependencies:
       p-locate: 5.0.0
@@ -4460,12 +4454,9 @@
       '@vitest/utils': 2.1.5
       chai: 5.1.2
       debug: 4.3.7
-<<<<<<< HEAD
       expect-type: 1.1.0
-=======
       execa: 8.0.1
       local-pkg: 0.5.1
->>>>>>> 22f01600
       magic-string: 0.30.13
       pathe: 1.1.2
       std-env: 3.8.0
